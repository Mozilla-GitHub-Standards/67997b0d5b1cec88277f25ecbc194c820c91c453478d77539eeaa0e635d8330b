import os
from setuptools import setup, find_packages

here = os.path.abspath(os.path.dirname(__file__))

with open(os.path.join(here, 'README.txt')) as f:
    README = f.read()

with open(os.path.join(here, 'CHANGES.txt')) as f:
    CHANGES = f.read()

<<<<<<< HEAD
requires = ['pyramid', 'pyramid_debugtoolbar', 'simplejson',
            'metlog-py[zeromqpub]']
=======
requires = ['pyramid', 'pyramid_debugtoolbar', 'simplejson', 'cef',
            'repoze.who', 'repoze.who.plugins.macauth', 'pyramid_whoauth',
            'tokenlib', 'macauthlib', 'metlog[zeromqpub]']
>>>>>>> 373bf15b

setup(name='mozsvc',
      version='0.1',
      description='Various utilities for Mozilla apps',
      long_description=README + '\n\n' + CHANGES,
      classifiers=[
        "Programming Language :: Python",
        "Framework :: Pylons",
        "Topic :: Internet :: WWW/HTTP",
        "Topic :: Internet :: WWW/HTTP :: WSGI :: Application",
        ],
      author='Mozilla Services',
      author_email='services-dev@mozilla.org',
      url='https://github.com/mozilla-services/mozservices',
      keywords='web pyramid pylons',
      packages=find_packages(),
      include_package_data=True,
      zip_safe=False,
      install_requires=requires,
      tests_require=requires,
      test_suite="mozsvc",
      paster_plugins=['pyramid'])<|MERGE_RESOLUTION|>--- conflicted
+++ resolved
@@ -9,14 +9,9 @@
 with open(os.path.join(here, 'CHANGES.txt')) as f:
     CHANGES = f.read()
 
-<<<<<<< HEAD
-requires = ['pyramid', 'pyramid_debugtoolbar', 'simplejson',
-            'metlog-py[zeromqpub]']
-=======
 requires = ['pyramid', 'pyramid_debugtoolbar', 'simplejson', 'cef',
             'repoze.who', 'repoze.who.plugins.macauth', 'pyramid_whoauth',
-            'tokenlib', 'macauthlib', 'metlog[zeromqpub]']
->>>>>>> 373bf15b
+            'tokenlib', 'macauthlib', 'metlog-py[zeromqpub]']
 
 setup(name='mozsvc',
       version='0.1',
